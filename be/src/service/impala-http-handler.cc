--- conflicted
+++ resolved
@@ -540,20 +540,14 @@
     for (const string& table: get_table_results.tables) {
       Value table_obj(kObjectType);
       if(!FLAGS_use_local_catalog){
-<<<<<<< HEAD
         // Creates hyperlinks for /catalog_object. This is disabled in local catalog mode
-=======
->>>>>>> fc186c8b
         Value fq_name(Substitute("$0.$1", db.db_name, table).c_str(),
            document->GetAllocator());
         table_obj.AddMember("fqtn", fq_name, document->GetAllocator());
       }
       Value table_name(table.c_str(), document->GetAllocator());
       table_obj.AddMember("name", table_name, document->GetAllocator());
-<<<<<<< HEAD
       Value use_local_catalog(FLAGS_use_local_catalog);
-=======
->>>>>>> fc186c8b
       table_obj.AddMember("use_local_catalog", FLAGS_use_local_catalog,
           document->GetAllocator());
       table_array.PushBack(table_obj, document->GetAllocator());
